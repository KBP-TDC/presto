--- conflicted
+++ resolved
@@ -198,13 +198,7 @@
         @Override
         protected RowExpression visitStringLiteral(StringLiteral node, Void context)
         {
-<<<<<<< HEAD
-            String value = node.getValue();
-            int lengthInCodePoints = value.codePointCount(0, value.length());
-            return constant(node.getSlice(), createVarcharType(lengthInCodePoints));
-=======
             return constant(node.getSlice(), createVarcharType(countCodePoints(node.getSlice())));
->>>>>>> 3bad4e66
         }
 
         @Override
