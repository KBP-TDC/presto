--- conflicted
+++ resolved
@@ -132,11 +132,7 @@
     @LiteralParameters("x")
     @SqlType("varchar(x)")
     // FIXME @Constraint(variable = "x", expression = "x >= 36")
-<<<<<<< HEAD
-    public static Slice castToSlice(@FromLiteralParameter("x") Long length, @SqlType(StandardTypes.TIMESTAMP_WITH_TIME_ZONE) long value)
-=======
-    public static Slice castToVarchar(@SqlType(StandardTypes.TIMESTAMP_WITH_TIME_ZONE) long value)
->>>>>>> 8101356b
+    public static Slice castToVarchar(@FromLiteralParameter("x") Long length, @SqlType(StandardTypes.TIMESTAMP_WITH_TIME_ZONE) long value)
     {
         return truncate(utf8Slice(printTimestampWithTimeZone(value)), length);
     }
