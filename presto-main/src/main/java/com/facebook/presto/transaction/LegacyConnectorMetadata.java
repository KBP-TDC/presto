--- conflicted
+++ resolved
@@ -32,10 +32,6 @@
 import com.facebook.presto.spi.SchemaTablePrefix;
 import com.facebook.presto.spi.connector.ConnectorMetadata;
 import com.facebook.presto.spi.predicate.TupleDomain;
-<<<<<<< HEAD
-import com.facebook.presto.spi.security.Identity;
-=======
->>>>>>> 3bad4e66
 import com.facebook.presto.spi.security.Privilege;
 import io.airlift.slice.Slice;
 
@@ -265,15 +261,9 @@
     }
 
     @Override
-<<<<<<< HEAD
-    public void grantTablePrivileges(ConnectorSession session, SchemaTableName tableName, Set<Privilege> privileges, Identity identity, boolean grantOption)
-    {
-        metadata.grantTablePrivileges(session, tableName, privileges, identity, grantOption);
-=======
     public void grantTablePrivileges(ConnectorSession session, SchemaTableName tableName, Set<Privilege> privileges, String grantee, boolean grantOption)
     {
         metadata.grantTablePrivileges(session, tableName, privileges, grantee, grantOption);
->>>>>>> 3bad4e66
     }
 
     private void setRollback(Runnable action)
