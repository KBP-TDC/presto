/*
 * Licensed under the Apache License, Version 2.0 (the "License");
 * you may not use this file except in compliance with the License.
 * You may obtain a copy of the License at
 *
 *     http://www.apache.org/licenses/LICENSE-2.0
 *
 * Unless required by applicable law or agreed to in writing, software
 * distributed under the License is distributed on an "AS IS" BASIS,
 * WITHOUT WARRANTIES OR CONDITIONS OF ANY KIND, either express or implied.
 * See the License for the specific language governing permissions and
 * limitations under the License.
 */
package com.facebook.presto;

import com.facebook.presto.execution.QueryManagerConfig;
import com.facebook.presto.execution.TaskManagerConfig;
import com.facebook.presto.memory.MemoryManagerConfig;
import com.facebook.presto.spi.session.PropertyMetadata;
import com.facebook.presto.sql.analyzer.FeaturesConfig;
import com.google.common.collect.ImmutableList;
import io.airlift.units.DataSize;
import io.airlift.units.Duration;

import javax.inject.Inject;

import java.util.List;

import static com.facebook.presto.spi.session.PropertyMetadata.booleanSessionProperty;
import static com.facebook.presto.spi.session.PropertyMetadata.integerSessionProperty;
import static com.facebook.presto.spi.session.PropertyMetadata.stringSessionProperty;
import static com.facebook.presto.spi.type.VarcharType.VARCHAR;

public final class SystemSessionProperties
{
    public static final String OPTIMIZE_HASH_GENERATION = "optimize_hash_generation";
    public static final String DISTRIBUTED_JOIN = "distributed_join";
    public static final String DISTRIBUTED_INDEX_JOIN = "distributed_index_join";
    public static final String HASH_PARTITION_COUNT = "hash_partition_count";
    public static final String PREFER_STREAMING_OPERATORS = "prefer_streaming_operators";
    public static final String TASK_WRITER_COUNT = "task_writer_count";
    public static final String TASK_JOIN_CONCURRENCY = "task_join_concurrency";
    public static final String TASK_HASH_BUILD_CONCURRENCY = "task_hash_build_concurrency";
    public static final String TASK_AGGREGATION_CONCURRENCY = "task_aggregation_concurrency";
    public static final String TASK_INTERMEDIATE_AGGREGATION = "task_intermediate_aggregation";
    public static final String TASK_SHARE_INDEX_LOADING = "task_share_index_loading";
    public static final String QUERY_MAX_MEMORY = "query_max_memory";
    public static final String QUERY_MAX_RUN_TIME = "query_max_run_time";
    public static final String RESOURCE_OVERCOMMIT = "resource_overcommit";
    public static final String REDISTRIBUTE_WRITES = "redistribute_writes";
    public static final String PUSH_TABLE_WRITE_THROUGH_UNION = "push_table_write_through_union";
    public static final String EXECUTION_POLICY = "execution_policy";
    public static final String COLUMNAR_PROCESSING = "columnar_processing";
    public static final String COLUMNAR_PROCESSING_DICTIONARY = "columnar_processing_dictionary";
    public static final String DICTIONARY_AGGREGATION = "dictionary_aggregation";
<<<<<<< HEAD
    public static final String PLAN_WITH_TABLE_NODE_PARTITIONING = "plan_with_table_node_partitioning";
    public static final String INITIAL_SPLITS_PER_NODE = "initial_splits_per_node";
    public static final String SPLIT_CONCURRENCY_ADJUSTMENT_INTERVAL = "split_concurrency_adjustment_interval";
    public static final String OPTIMIZE_METADATA_QUERIES = "optimize_metadata_queries";
=======
    public static final String REGEX_LIBRARY = "regex_library";
    public static final String RE2J_DFA_STATES_LIMIT = "re2j_dfa_states_limit";
    public static final String RE2J_DFA_RETRIES = "re2j_dfa_retries";
>>>>>>> b7dd936c

    private final List<PropertyMetadata<?>> sessionProperties;

    public SystemSessionProperties()
    {
        this(new QueryManagerConfig(), new TaskManagerConfig(), new MemoryManagerConfig(), new FeaturesConfig());
    }

    @Inject
    public SystemSessionProperties(
            QueryManagerConfig queryManagerConfig,
            TaskManagerConfig taskManagerConfig,
            MemoryManagerConfig memoryManagerConfig,
            FeaturesConfig featuresConfig)
    {
        sessionProperties = ImmutableList.of(
                stringSessionProperty(
                        EXECUTION_POLICY,
                        "Policy used for scheduling query tasks",
                        queryManagerConfig.getQueryExecutionPolicy(),
                        false),
                stringSessionProperty(
                        REGEX_LIBRARY,
                        "Select the regex library",
                        "JONI",
                        false),
                integerSessionProperty(
                        RE2J_DFA_STATES_LIMIT,
                        "Set a DFA states limit",
                        Integer.MAX_VALUE,
                        false
                ),
                integerSessionProperty(
                        RE2J_DFA_RETRIES,
                        "Set a number of DFA retries before switching to NFA",
                        5,
                        false
                ),
                booleanSessionProperty(
                        OPTIMIZE_HASH_GENERATION,
                        "Compute hash codes for distribution, joins, and aggregations early in query plan",
                        featuresConfig.isOptimizeHashGeneration(),
                        false),
                booleanSessionProperty(
                        DISTRIBUTED_JOIN,
                        "Use a distributed join instead of a broadcast join",
                        featuresConfig.isDistributedJoinsEnabled(),
                        false),
                booleanSessionProperty(
                        DISTRIBUTED_INDEX_JOIN,
                        "Distribute index joins on join keys instead of executing inline",
                        featuresConfig.isDistributedIndexJoinsEnabled(),
                        false),
                integerSessionProperty(
                        HASH_PARTITION_COUNT,
                        "Number of partitions for distributed joins and aggregations",
                        queryManagerConfig.getInitialHashPartitions(),
                        false),
                booleanSessionProperty(
                        PREFER_STREAMING_OPERATORS,
                        "Prefer source table layouts that produce streaming operators",
                        false,
                        false),
                integerSessionProperty(
                        TASK_WRITER_COUNT,
                        "Default number of local parallel table writer jobs per worker",
                        taskManagerConfig.getWriterCount(),
                        false),
                booleanSessionProperty(
                        REDISTRIBUTE_WRITES,
                        "Force parallel distributed writes",
                        featuresConfig.isRedistributeWrites(),
                        false),
                booleanSessionProperty(
                        PUSH_TABLE_WRITE_THROUGH_UNION,
                        "Parallelize writes when using UNION ALL in queries that write data",
                        featuresConfig.isPushTableWriteThroughUnion(),
                        false),
                integerSessionProperty(
                        TASK_JOIN_CONCURRENCY,
                        "Experimental: Default number of local parallel join jobs per worker",
                        taskManagerConfig.getTaskJoinConcurrency(),
                        false),
                integerSessionProperty(
                        TASK_HASH_BUILD_CONCURRENCY,
                        "Experimental: Default number of local parallel hash build jobs per worker",
                        taskManagerConfig.getTaskDefaultConcurrency(),
                        false),
                integerSessionProperty(
                        TASK_AGGREGATION_CONCURRENCY,
                        "Experimental: Default number of local parallel aggregation jobs per worker",
                        taskManagerConfig.getTaskDefaultConcurrency(),
                        false),
                booleanSessionProperty(
                        TASK_INTERMEDIATE_AGGREGATION,
                        "Experimental: add intermediate aggregation jobs per worker",
                        featuresConfig.isIntermediateAggregationsEnabled(),
                        false),
                booleanSessionProperty(
                        TASK_SHARE_INDEX_LOADING,
                        "Share index join lookups and caching within a task",
                        taskManagerConfig.isShareIndexLoading(),
                        false),
                new PropertyMetadata<>(
                        QUERY_MAX_RUN_TIME,
                        "Maximum run time of a query",
                        VARCHAR,
                        Duration.class,
                        queryManagerConfig.getQueryMaxRunTime(),
                        false,
                        value -> Duration.valueOf((String) value)),
                new PropertyMetadata<>(
                        QUERY_MAX_MEMORY,
                        "Maximum amount of distributed memory a query can use",
                        VARCHAR,
                        DataSize.class,
                        memoryManagerConfig.getMaxQueryMemory(),
                        true,
                        value -> DataSize.valueOf((String) value)),
                booleanSessionProperty(
                        RESOURCE_OVERCOMMIT,
                        "Use resources which are not guaranteed to be available to the query",
                        false,
                        false),
                booleanSessionProperty(
                        COLUMNAR_PROCESSING,
                        "Use columnar processing",
                        featuresConfig.isColumnarProcessing(),
                        false),
                booleanSessionProperty(
                        COLUMNAR_PROCESSING_DICTIONARY,
                        "Use columnar processing with optimizations for dictionaries",
                        featuresConfig.isColumnarProcessingDictionary(),
                        false),
                booleanSessionProperty(
                        DICTIONARY_AGGREGATION,
                        "Enable optimization for aggregations on dictionaries",
                        featuresConfig.isDictionaryAggregation(),
                        false),
                integerSessionProperty(
                        INITIAL_SPLITS_PER_NODE,
                        "The number of splits each node will run per task, initially",
                        taskManagerConfig.getInitialSplitsPerNode(),
                        false),
                new PropertyMetadata<>(
                        SPLIT_CONCURRENCY_ADJUSTMENT_INTERVAL,
                        "Experimental: Interval between changes to the number of concurrent splits per node",
                        VARCHAR,
                        Duration.class,
                        taskManagerConfig.getSplitConcurrencyAdjustmentInterval(),
                        false,
                        value -> Duration.valueOf((String) value)),
                booleanSessionProperty(
                        OPTIMIZE_METADATA_QUERIES,
                        "Enable optimization for metadata queries",
                        featuresConfig.isOptimizeMetadataQueries(),
                        false),
                booleanSessionProperty(
                        PLAN_WITH_TABLE_NODE_PARTITIONING,
                        "Experimental: Adapt plan to pre-partitioned tables",
                        true,
                        false));
    }

    public List<PropertyMetadata<?>> getSessionProperties()
    {
        return sessionProperties;
    }

    public static String getExecutionPolicy(Session session)
    {
        return session.getProperty(EXECUTION_POLICY, String.class);
    }

    public static boolean isOptimizeHashGenerationEnabled(Session session)
    {
        return session.getProperty(OPTIMIZE_HASH_GENERATION, Boolean.class);
    }

    public static boolean isDistributedJoinEnabled(Session session)
    {
        return session.getProperty(DISTRIBUTED_JOIN, Boolean.class);
    }

    public static boolean isDistributedIndexJoinEnabled(Session session)
    {
        return session.getProperty(DISTRIBUTED_INDEX_JOIN, Boolean.class);
    }

    public static int getHashPartitionCount(Session session)
    {
        return session.getProperty(HASH_PARTITION_COUNT, Integer.class);
    }

    public static boolean preferStreamingOperators(Session session)
    {
        return session.getProperty(PREFER_STREAMING_OPERATORS, Boolean.class);
    }

    public static int getTaskWriterCount(Session session)
    {
        return session.getProperty(TASK_WRITER_COUNT, Integer.class);
    }

    public static boolean isRedistributeWrites(Session session)
    {
        return session.getProperty(REDISTRIBUTE_WRITES, Boolean.class);
    }

    public static boolean isPushTableWriteThroughUnion(Session session)
    {
        return session.getProperty(PUSH_TABLE_WRITE_THROUGH_UNION, Boolean.class);
    }

    public static int getTaskJoinConcurrency(Session session)
    {
        return session.getProperty(TASK_JOIN_CONCURRENCY, Integer.class);
    }

    public static int getTaskHashBuildConcurrency(Session session)
    {
        return session.getProperty(TASK_HASH_BUILD_CONCURRENCY, Integer.class);
    }

    public static int getTaskAggregationConcurrency(Session session)
    {
        return session.getProperty(TASK_AGGREGATION_CONCURRENCY, Integer.class);
    }

    public static boolean isIntermediateAggregation(Session session)
    {
        return session.getProperty(TASK_INTERMEDIATE_AGGREGATION, Boolean.class);
    }

    public static boolean isShareIndexLoading(Session session)
    {
        return session.getProperty(TASK_SHARE_INDEX_LOADING, Boolean.class);
    }

    public static boolean isColumnarProcessingEnabled(Session session)
    {
        return session.getProperty(COLUMNAR_PROCESSING, Boolean.class);
    }

    public static boolean isColumnarProcessingDictionaryEnabled(Session session)
    {
        return session.getProperty(COLUMNAR_PROCESSING_DICTIONARY, Boolean.class);
    }

    public static boolean isDictionaryAggregationEnabled(Session session)
    {
        return session.getProperty(DICTIONARY_AGGREGATION, Boolean.class);
    }

    public static boolean isOptimizeMetadataQueries(Session session)
    {
        return session.getProperty(OPTIMIZE_METADATA_QUERIES, Boolean.class);
    }

    public static DataSize getQueryMaxMemory(Session session)
    {
        return session.getProperty(QUERY_MAX_MEMORY, DataSize.class);
    }

    public static Duration getQueryMaxRunTime(Session session)
    {
        return session.getProperty(QUERY_MAX_RUN_TIME, Duration.class);
    }

    public static boolean resourceOvercommit(Session session)
    {
        return session.getProperty(RESOURCE_OVERCOMMIT, Boolean.class);
    }

    public static boolean planWithTableNodePartitioning(Session session)
    {
        return session.getProperty(PLAN_WITH_TABLE_NODE_PARTITIONING, Boolean.class);
    }

    public static int getInitialSplitsPerNode(Session session)
    {
        return session.getProperty(INITIAL_SPLITS_PER_NODE, Integer.class);
    }

    public static Duration getSplitConcurrencyAdjustmentInterval(Session session)
    {
        return session.getProperty(SPLIT_CONCURRENCY_ADJUSTMENT_INTERVAL, Duration.class);
    }
}<|MERGE_RESOLUTION|>--- conflicted
+++ resolved
@@ -53,16 +53,13 @@
     public static final String COLUMNAR_PROCESSING = "columnar_processing";
     public static final String COLUMNAR_PROCESSING_DICTIONARY = "columnar_processing_dictionary";
     public static final String DICTIONARY_AGGREGATION = "dictionary_aggregation";
-<<<<<<< HEAD
     public static final String PLAN_WITH_TABLE_NODE_PARTITIONING = "plan_with_table_node_partitioning";
     public static final String INITIAL_SPLITS_PER_NODE = "initial_splits_per_node";
     public static final String SPLIT_CONCURRENCY_ADJUSTMENT_INTERVAL = "split_concurrency_adjustment_interval";
     public static final String OPTIMIZE_METADATA_QUERIES = "optimize_metadata_queries";
-=======
     public static final String REGEX_LIBRARY = "regex_library";
     public static final String RE2J_DFA_STATES_LIMIT = "re2j_dfa_states_limit";
     public static final String RE2J_DFA_RETRIES = "re2j_dfa_retries";
->>>>>>> b7dd936c
 
     private final List<PropertyMetadata<?>> sessionProperties;
 
